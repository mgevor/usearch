/**
 *  @file python.cpp
 *  @author Ash Vardanian
 *  @brief Python bindings for Unum USearch.
 *  @date 2023-04-26
 *
 *
 *  https://pythoncapi.readthedocs.io/type_object.html
 *  https://numpy.org/doc/stable/reference/c-api/types-and-structures.html
 *  https://pythonextensionpatterns.readthedocs.io/en/latest/refcount.html
 *  https://docs.python.org/3/extending/newtypes_tutorial.html#adding-data-and-methods-to-the-basic-example
 *
 *  @copyright Copyright (c) 2023
 */
#if !defined(__cpp_exceptions)
#define __cpp_exceptions 1
#endif

#include <limits> // `std::numeric_limits`
#include <thread> // `std::thread`

#define _CRT_SECURE_NO_WARNINGS
#define PY_SSIZE_T_CLEAN
#include <pybind11/functional.h>
#include <pybind11/numpy.h>
#include <pybind11/pybind11.h>
#include <pybind11/stl.h>

#include <usearch/index_dense.hpp>
#include <usearch/index_plugins.hpp>

using namespace unum::usearch;
using namespace unum;

/**
 *  @brief  The signature of the user-defined function.
 *          Can be just two array pointers, precompiled for a specific array length,
 *          or include one or two array sizes as 64-bit unsigned integers.
 */
enum class metric_signature_t {
    array_array_k = 0,
    array_array_size_k,
    array_size_array_size_k,
};

namespace py = pybind11;
using py_shape_t = py::array::ShapeContainer;
#define key_t typename index_dense_t::key_t
using metric_t = metric_punned_t;
using distance_t = distance_punned_t;

using dense_add_result_t = typename index_dense_t::add_result_t;
using dense_search_result_t = typename index_dense_t::search_result_t;
using dense_labeling_result_t = typename index_dense_t::labeling_result_t;
using dense_cluster_result_t = typename index_dense_t::cluster_result_t;
using dense_clustering_result_t = typename index_dense_t::clustering_result_t;

using progress_func_t = std::function<bool(std::size_t /*processed*/, std::size_t /*total*/)>;

struct progress_t {
    inline progress_t(progress_func_t const& func) : func_(func ? func : &dummy_progress) {}
    inline bool operator()(std::size_t processed, std::size_t total) const noexcept { return func_(processed, total); }

  private:
    static inline bool dummy_progress(std::size_t /*processed*/, std::size_t /*total*/) { return true; }

    progress_func_t func_;
};

struct dense_index_py_t : public index_dense_t {
    using native_t = index_dense_t;
    using native_t::add;
    using native_t::capacity;
    using native_t::reserve;
    using native_t::search;
    using native_t::size;

    dense_index_py_t(native_t&& base) : index_dense_t(std::move(base)) {}
};

struct dense_indexes_py_t {
    std::vector<std::shared_ptr<dense_index_py_t>> shards_;

    void merge(std::shared_ptr<dense_index_py_t> shard) { shards_.push_back(shard); }
    std::size_t bytes_per_vector() const noexcept { return shards_.empty() ? 0 : shards_[0]->bytes_per_vector(); }
    std::size_t scalar_words() const noexcept { return shards_.empty() ? 0 : shards_[0]->scalar_words(); }
    index_limits_t limits() const noexcept { return {size(), std::numeric_limits<std::size_t>::max()}; }

    void merge_paths(std::vector<std::string> const& paths, bool view = true, std::size_t threads = 0) {
        if (!threads)
            threads = std::thread::hardware_concurrency();

        shards_.reserve(shards_.size() + paths.size());
        std::mutex shards_mutex;
        executor_default_t{threads}.dynamic(paths.size(), [&](std::size_t, std::size_t task_idx) {
            index_dense_t index = index_dense_t::make(paths[task_idx].c_str(), view);
            if (!index)
                return false;
            auto shared_index = std::make_shared<dense_index_py_t>(std::move(index));
            std::unique_lock<std::mutex> lock(shards_mutex);
            shards_.push_back(shared_index);
            if (PyErr_CheckSignals() != 0)
                throw py::error_already_set();
            return true;
        });
    }

    std::size_t size() const noexcept {
        std::size_t result = 0;
        for (auto const& shard : shards_)
            result += shard->size();
        return result;
    }
};

template <typename scalar_at>
metric_t wrap_typed_user_defined_metric(                                             //
    metric_kind_t kind, metric_signature_t signature, std::uintptr_t metric_uintptr, //
    scalar_kind_t scalar_kind, std::size_t dimensions) {
    //
    using stl_function_t = metric_t::stl_function_t;
    stl_function_t stl_function;
    std::size_t scalar_words =
        divide_round_up(dimensions * bits_per_scalar(scalar_kind), bits_per_scalar_word(scalar_kind));
    switch (signature) {
    case metric_signature_t::array_array_k:
        stl_function = [metric_uintptr](byte_t const* a, byte_t const* b) -> distance_t {
            using metric_raw_t = distance_punned_t (*)(scalar_at const*, scalar_at const*);
            metric_raw_t metric_ptr = reinterpret_cast<metric_raw_t>(metric_uintptr);
            return metric_ptr((scalar_at const*)a, (scalar_at const*)b);
        };
        break;
    case metric_signature_t::array_array_size_k:
        stl_function = [metric_uintptr, scalar_words](byte_t const* a, byte_t const* b) -> distance_t {
            using metric_raw_t = distance_punned_t (*)(scalar_at const*, scalar_at const*, size_t);
            metric_raw_t metric_ptr = reinterpret_cast<metric_raw_t>(metric_uintptr);
            return metric_ptr((scalar_at const*)a, (scalar_at const*)b, scalar_words);
        };
        break;
    case metric_signature_t::array_size_array_size_k:
        stl_function = [metric_uintptr, scalar_words](byte_t const* a, byte_t const* b) -> distance_t {
            using metric_raw_t = distance_punned_t (*)(scalar_at const*, size_t, scalar_at const*, size_t);
            metric_raw_t metric_ptr = reinterpret_cast<metric_raw_t>(metric_uintptr);
            return metric_ptr((scalar_at const*)a, scalar_words, (scalar_at const*)b, scalar_words);
        };
        break;
    }
    return metric_t(stl_function, dimensions, kind, scalar_kind);
}

metric_t wrap_user_defined_metric(                                                   //
    metric_kind_t kind, metric_signature_t signature, std::uintptr_t metric_uintptr, //
    scalar_kind_t scalar_kind, std::size_t dimensions) {

    switch (scalar_kind) {
    case scalar_kind_t::b1x8_k:
        return wrap_typed_user_defined_metric<b1x8_t>(kind, signature, metric_uintptr, scalar_kind, dimensions);
    case scalar_kind_t::i8_k:
        return wrap_typed_user_defined_metric<i8_bits_t>(kind, signature, metric_uintptr, scalar_kind, dimensions);
    case scalar_kind_t::f16_k:
        return wrap_typed_user_defined_metric<f16_t>(kind, signature, metric_uintptr, scalar_kind, dimensions);
    case scalar_kind_t::f32_k:
        return wrap_typed_user_defined_metric<f32_t>(kind, signature, metric_uintptr, scalar_kind, dimensions);
    case scalar_kind_t::f64_k:
        return wrap_typed_user_defined_metric<f64_t>(kind, signature, metric_uintptr, scalar_kind, dimensions);
    default: return {};
    }
}

static dense_index_py_t make_index(      //
    std::size_t dimensions,              //
    scalar_kind_t scalar_kind,           //
    std::size_t connectivity,            //
    std::size_t expansion_add,           //
    std::size_t expansion_search,        //
    metric_kind_t metric_kind,           //
    metric_signature_t metric_signature, //
    std::uintptr_t metric_uintptr,       //
    bool multi) {

    index_dense_config_t config(connectivity, expansion_add, expansion_search);
    config.multi = multi;

    metric_t metric =  //
        metric_uintptr //
            ? wrap_user_defined_metric(metric_kind, metric_signature, metric_uintptr, scalar_kind, dimensions)
            : metric_t(dimensions, metric_kind, scalar_kind);
    return index_dense_t::make(metric, config);
}

scalar_kind_t numpy_string_to_kind(std::string const& name) {
    // https://docs.python.org/3/library/struct.html#format-characters
    if (name == "B" || name == "<B" || name == "u1" || name == "|u1")
        return scalar_kind_t::b1x8_k;
    else if (name == "b" || name == "<b" || name == "i1" || name == "|i1")
        return scalar_kind_t::i8_k;
    else if (name == "e" || name == "<e" || name == "f2" || name == "<f2")
        return scalar_kind_t::f16_k;
    else if (name == "f" || name == "<f" || name == "f4" || name == "<f4")
        return scalar_kind_t::f32_k;
    else if (name == "d" || name == "<d" || name == "i8" || name == "<i8")
        return scalar_kind_t::f64_k;
    else
        return scalar_kind_t::unknown_k;
}

template <typename result_at> void forward_error(result_at&& result) {

    if (!result)
        throw std::invalid_argument(result.error.release());

    int signals = PyErr_CheckSignals();
    if (signals != 0)
        throw py::error_already_set();
}

using atomic_error_t = std::atomic<char const*>;

template <typename scalar_at>
static void add_typed_to_index(                                            //
    dense_index_py_t& index,                                               //
    py::buffer_info const& keys_info, py::buffer_info const& vectors_info, //
    bool force_copy, std::size_t threads) {

    Py_ssize_t vectors_count = vectors_info.shape[0];
    byte_t const* vectors_data = reinterpret_cast<byte_t const*>(vectors_info.ptr);
    byte_t const* keys_data = reinterpret_cast<byte_t const*>(keys_info.ptr);
    atomic_error_t atomic_error{nullptr};

    executor_default_t{threads}.dynamic(vectors_count, [&](std::size_t thread_idx, std::size_t task_idx) {
        key_t key = *reinterpret_cast<key_t const*>(keys_data + task_idx * keys_info.strides[0]);
        scalar_at const* vector = reinterpret_cast<scalar_at const*>(vectors_data + task_idx * vectors_info.strides[0]);
        dense_add_result_t result = index.add(key, vector, thread_idx, force_copy);
        if (!result) {
            atomic_error = result.error.release();
            return false;
        }

        // We don't want to check for signals from multiple threads
        if (thread_idx == 0)
            if (PyErr_CheckSignals() != 0)
                return false;
        return true;
    });

    // Raise the error from a single thread
    auto error = atomic_error.load();
    if (error) {
        PyErr_SetString(PyExc_RuntimeError, error);
        throw py::error_already_set();
    }
}

template <typename index_at>
static void add_many_to_index(                            //
    index_at& index, py::buffer keys, py::buffer vectors, //
    bool force_copy, std::size_t threads) {

    py::buffer_info keys_info = keys.request();
    py::buffer_info vectors_info = vectors.request();

    if (keys_info.itemsize != sizeof(key_t))
        throw std::invalid_argument("Incompatible key type!");

    if (keys_info.ndim != 1)
        throw std::invalid_argument("Keys must be placed in a single-dimensional array!");

    if (vectors_info.ndim != 2)
        throw std::invalid_argument("Expects a matrix of vectors to add!");

    Py_ssize_t keys_count = keys_info.shape[0];
    Py_ssize_t vectors_count = vectors_info.shape[0];
    Py_ssize_t vectors_dimensions = vectors_info.shape[1];
    if (vectors_dimensions != static_cast<Py_ssize_t>(index.scalar_words()))
        throw std::invalid_argument("The number of vector dimensions doesn't match!");

    if (keys_count != vectors_count)
        throw std::invalid_argument("Number of keys and vectors must match!");

    if (!threads)
        threads = std::thread::hardware_concurrency();
    if (!index.reserve(index_limits_t(ceil2(index.size() + vectors_count), threads)))
        throw std::invalid_argument("Out of memory!");

    // clang-format off
    switch (numpy_string_to_kind(vectors_info.format)) {
    case scalar_kind_t::b1x8_k: add_typed_to_index<b1x8_t>(index, keys_info, vectors_info, force_copy, threads); break;
    case scalar_kind_t::i8_k: add_typed_to_index<i8_bits_t>(index, keys_info, vectors_info, force_copy, threads); break;
    case scalar_kind_t::f16_k: add_typed_to_index<f16_t>(index, keys_info, vectors_info, force_copy, threads); break;
    case scalar_kind_t::f32_k: add_typed_to_index<f32_t>(index, keys_info, vectors_info, force_copy, threads); break;
    case scalar_kind_t::f64_k: add_typed_to_index<f64_t>(index, keys_info, vectors_info, force_copy, threads); break;
    default: throw std::invalid_argument("Incompatible scalars in the vectors matrix: " + vectors_info.format);
    }
    // clang-format on
}

template <typename scalar_at>
static void search_typed(                                   //
    dense_index_py_t& index, py::buffer_info& vectors_info, //
    std::size_t wanted, bool exact, std::size_t threads,    //
    py::array_t<key_t>& keys_py, py::array_t<distance_t>& distances_py, py::array_t<Py_ssize_t>& counts_py,
    std::atomic<std::size_t>& stats_visited_members, std::atomic<std::size_t>& stats_computed_distances) {

    auto keys_py2d = keys_py.template mutable_unchecked<2>();
    auto distances_py2d = distances_py.template mutable_unchecked<2>();
    auto counts_py1d = counts_py.template mutable_unchecked<1>();

    Py_ssize_t vectors_count = vectors_info.shape[0];
    byte_t const* vectors_data = reinterpret_cast<byte_t const*>(vectors_info.ptr);

    if (!threads)
        threads = std::thread::hardware_concurrency();
    if (!index.reserve(index_limits_t(index.size(), threads)))
        throw std::invalid_argument("Out of memory!");

    atomic_error_t atomic_error{nullptr};
    executor_default_t{threads}.dynamic(vectors_count, [&](std::size_t thread_idx, std::size_t task_idx) {
        scalar_at const* vector = (scalar_at const*)(vectors_data + task_idx * vectors_info.strides[0]);
        dense_search_result_t result = index.search(vector, wanted, thread_idx, exact);
        if (!result) {
            atomic_error = result.error.release();
            return false;
        }

        counts_py1d(task_idx) =
            static_cast<Py_ssize_t>(result.dump_to(&keys_py2d(task_idx, 0), &distances_py2d(task_idx, 0)));

        stats_visited_members += result.visited_members;
        stats_computed_distances += result.computed_distances;

        // We don't want to check for signals from multiple threads
        if (thread_idx == 0)
            if (PyErr_CheckSignals() != 0)
                return false;
        return true;
    });

    // Raise the error from a single thread
    auto error = atomic_error.load();
    if (error) {
        PyErr_SetString(PyExc_RuntimeError, error);
        throw py::error_already_set();
    }
}

template <typename scalar_at>
static void search_typed(                                       //
    dense_indexes_py_t& indexes, py::buffer_info& vectors_info, //
    std::size_t wanted, bool exact, std::size_t threads,        //
    py::array_t<key_t>& keys_py, py::array_t<distance_t>& distances_py, py::array_t<Py_ssize_t>& counts_py,
    std::atomic<std::size_t>& stats_visited_members, std::atomic<std::size_t>& stats_computed_distances) {

    auto keys_py2d = keys_py.template mutable_unchecked<2>();
    auto distances_py2d = distances_py.template mutable_unchecked<2>();
    auto counts_py1d = counts_py.template mutable_unchecked<1>();

    Py_ssize_t vectors_count = vectors_info.shape[0];
    byte_t const* vectors_data = reinterpret_cast<byte_t const*>(vectors_info.ptr);
    for (std::size_t vector_idx = 0; vector_idx != static_cast<std::size_t>(vectors_count); ++vector_idx)
        counts_py1d(vector_idx) = 0;

    if (!threads)
        threads = std::thread::hardware_concurrency();

    visits_bitset_t query_mutexes(static_cast<std::size_t>(vectors_count));
    if (!query_mutexes)
        throw std::bad_alloc();

    atomic_error_t atomic_error{nullptr};
    executor_default_t{threads}.dynamic(indexes.shards_.size(), [&](std::size_t thread_idx, std::size_t task_idx) {
        dense_index_py_t& index = *indexes.shards_[task_idx].get();

        index_limits_t limits;
        limits.members = index.size();
        limits.threads_add = 0;
        limits.threads_search = 1;
        if (!index.reserve(limits)) {
            atomic_error = "Out of memory!";
            return false;
        }

        for (std::size_t vector_idx = 0; vector_idx != static_cast<std::size_t>(vectors_count); ++vector_idx) {
            scalar_at const* vector = (scalar_at const*)(vectors_data + vector_idx * vectors_info.strides[0]);
            dense_search_result_t result = index.search(vector, wanted, 0, exact);
            if (!result) {
                atomic_error = result.error.release();
                return false;
            }

            {
                auto lock = query_mutexes.lock(vector_idx);
                counts_py1d(vector_idx) = static_cast<Py_ssize_t>(result.merge_into( //
                    &keys_py2d(vector_idx, 0),                                       //
                    &distances_py2d(vector_idx, 0),                                  //
                    static_cast<std::size_t>(counts_py1d(vector_idx)),               //
                    wanted));
            }

            stats_visited_members += result.visited_members;
            stats_computed_distances += result.computed_distances;

            // We don't want to check for signals from multiple threads
            if (thread_idx == 0)
                if (PyErr_CheckSignals() != 0)
                    return false;
            return true;
        }
    });

    // Raise the error from a single thread
    auto error = atomic_error.load();
    if (error) {
        PyErr_SetString(PyExc_RuntimeError, error);
        throw py::error_already_set();
    }
}

/**
 *  @param vectors Matrix of vectors to search for.
 *  @param wanted Number of matches per request.
 *
 *  @return Tuple with:
 *      1. matrix of neighbors,
 *      2. matrix of distances,
 *      3. array with match counts,
 *      4. number of visited nodes,
 *      4. number of computed pairwise distances.
 */
template <typename index_at>
static py::tuple search_many_in_index( //
    index_at& index, py::buffer vectors, std::size_t wanted, bool exact, std::size_t threads) {

    if (wanted == 0)
        return py::tuple(5);

    if (index.limits().threads_search < threads)
        throw std::invalid_argument("Can't use that many threads!");

    py::buffer_info vectors_info = vectors.request();
    if (vectors_info.ndim != 2)
        throw std::invalid_argument("Expects a matrix of vectors to add!");

    Py_ssize_t vectors_count = vectors_info.shape[0];
    Py_ssize_t vectors_dimensions = vectors_info.shape[1];
    if (vectors_dimensions != static_cast<Py_ssize_t>(index.scalar_words()))
        throw std::invalid_argument("The number of vector dimensions doesn't match!");

    py::array_t<key_t> keys_py({vectors_count, static_cast<Py_ssize_t>(wanted)});
    py::array_t<distance_t> distances_py({vectors_count, static_cast<Py_ssize_t>(wanted)});
    py::array_t<Py_ssize_t> counts_py(vectors_count);
    std::atomic<std::size_t> stats_visited_members(0);
    std::atomic<std::size_t> stats_computed_distances(0);

    // clang-format off
    switch (numpy_string_to_kind(vectors_info.format)) {
    case scalar_kind_t::b1x8_k: search_typed<b1x8_t>(index, vectors_info, wanted, exact, threads, keys_py, distances_py, counts_py, stats_visited_members, stats_computed_distances); break;
    case scalar_kind_t::i8_k: search_typed<i8_bits_t>(index, vectors_info, wanted, exact, threads, keys_py, distances_py, counts_py, stats_visited_members, stats_computed_distances); break;
    case scalar_kind_t::f16_k: search_typed<f16_t>(index, vectors_info, wanted, exact, threads, keys_py, distances_py, counts_py, stats_visited_members, stats_computed_distances); break;
    case scalar_kind_t::f32_k: search_typed<f32_t>(index, vectors_info, wanted, exact, threads, keys_py, distances_py, counts_py, stats_visited_members, stats_computed_distances); break;
    case scalar_kind_t::f64_k: search_typed<f64_t>(index, vectors_info, wanted, exact, threads, keys_py, distances_py, counts_py, stats_visited_members, stats_computed_distances); break;
    default: throw std::invalid_argument("Incompatible scalars in the query matrix: " + vectors_info.format);
    }
    // clang-format on

    py::tuple results(5);
    results[0] = keys_py;
    results[1] = distances_py;
    results[2] = counts_py;
    results[3] = stats_visited_members.load();
    results[4] = stats_computed_distances.load();
    return results;
}

template <typename scalar_at>
static void search_typed_brute_force(                                //
    py::buffer_info& dataset_info, py::buffer_info& queries_info,    //
    std::size_t wanted, std::size_t threads, metric_t const& metric, //
    py::array_t<key_t>& keys_py, py::array_t<distance_t>& distances_py, py::array_t<Py_ssize_t>& counts_py) {

    auto keys_py2d = keys_py.template mutable_unchecked<2>();
    auto distances_py2d = distances_py.template mutable_unchecked<2>();
    auto counts_py1d = counts_py.template mutable_unchecked<1>();

    std::size_t dataset_count = static_cast<std::size_t>(dataset_info.shape[0]);
    std::size_t queries_count = static_cast<std::size_t>(queries_info.shape[0]);

    byte_t const* dataset_data = reinterpret_cast<byte_t const*>(dataset_info.ptr);
    byte_t const* queries_data = reinterpret_cast<byte_t const*>(queries_info.ptr);
    for (std::size_t query_idx = 0; query_idx != queries_count; ++query_idx)
        counts_py1d(query_idx) = 0;

    if (!threads)
        threads = std::thread::hardware_concurrency();

    std::size_t tasks_count = static_cast<std::size_t>(dataset_count * queries_count);
    visits_bitset_t query_mutexes(static_cast<std::size_t>(queries_count));
    if (!query_mutexes)
        throw std::bad_alloc();

    executor_default_t{threads}.dynamic(tasks_count, [&](std::size_t thread_idx, std::size_t task_idx) {
        //
        std::size_t dataset_idx = task_idx / queries_count;
        std::size_t query_idx = task_idx % queries_count;

        byte_t const* dataset = dataset_data + dataset_idx * dataset_info.strides[0];
        byte_t const* query = queries_data + query_idx * queries_info.strides[0];
        distance_t distance = metric(dataset, query);

        {
            auto lock = query_mutexes.lock(query_idx);
            key_t* keys = &keys_py2d(query_idx, 0);
            distance_t* distances = &distances_py2d(query_idx, 0);
            std::size_t& matches = reinterpret_cast<std::size_t&>(counts_py1d(query_idx));
            if (matches == wanted)
                if (distances[wanted - 1] <= distance)
                    return true;

            std::size_t offset = std::lower_bound(distances, distances + matches, distance) - distances;

            std::size_t count_worse = matches - offset - (wanted == matches);
            std::memmove(keys + offset + 1, keys + offset, count_worse * sizeof(key_t));
            std::memmove(distances + offset + 1, distances + offset, count_worse * sizeof(distance_t));
            keys[offset] = static_cast<key_t>(dataset_idx);
            distances[offset] = distance;
            matches += matches != wanted;
        }

        // We don't want to check for signals from multiple threads
        if (thread_idx == 0)
            if (PyErr_CheckSignals() != 0)
                return false;
        return true;
    });
}

static py::tuple search_many_brute_force(    //
    py::buffer dataset, py::buffer queries,  //
    std::size_t wanted, std::size_t threads, //
    metric_kind_t metric_kind,               //
    metric_signature_t metric_signature,     //
    std::uintptr_t metric_uintptr) {

    if (wanted == 0)
        return py::tuple(5);

    py::buffer_info dataset_info = dataset.request();
    py::buffer_info queries_info = queries.request();
    if (dataset_info.ndim != 2 || queries_info.ndim != 2)
        throw std::invalid_argument("Expects a matrix of dataset to add!");

    Py_ssize_t dataset_count = dataset_info.shape[0];
    Py_ssize_t dataset_dimensions = dataset_info.shape[1];
    Py_ssize_t queries_count = queries_info.shape[0];
    Py_ssize_t queries_dimensions = queries_info.shape[1];
    if (dataset_dimensions != queries_dimensions)
        throw std::invalid_argument("The number of vector dimensions doesn't match!");

    scalar_kind_t dataset_kind = numpy_string_to_kind(dataset_info.format);
    scalar_kind_t queries_kind = numpy_string_to_kind(queries_info.format);
    if (dataset_kind != queries_kind)
        throw std::invalid_argument("The types of vectors don't match!");

    py::array_t<key_t> keys_py({dataset_count, static_cast<Py_ssize_t>(wanted)});
    py::array_t<distance_t> distances_py({dataset_count, static_cast<Py_ssize_t>(wanted)});
    py::array_t<Py_ssize_t> counts_py(dataset_count);

    std::size_t dimensions = static_cast<std::size_t>(queries_dimensions);
    metric_t metric =  //
        metric_uintptr //
            ? wrap_user_defined_metric(metric_kind, metric_signature, metric_uintptr, queries_kind, dimensions)
            : metric_t(dimensions, metric_kind, queries_kind);

    // clang-format off
    switch (dataset_kind) {
    case scalar_kind_t::b1x8_k: search_typed_brute_force<b1x8_t>(dataset_info, queries_info, wanted, threads, metric, keys_py, distances_py, counts_py); break;
    case scalar_kind_t::i8_k: search_typed_brute_force<i8_bits_t>(dataset_info, queries_info, wanted, threads, metric, keys_py, distances_py, counts_py); break;
    case scalar_kind_t::f16_k: search_typed_brute_force<f16_t>(dataset_info, queries_info, wanted, threads, metric, keys_py, distances_py, counts_py); break;
    case scalar_kind_t::f32_k: search_typed_brute_force<f32_t>(dataset_info, queries_info, wanted, threads, metric, keys_py, distances_py, counts_py); break;
    case scalar_kind_t::f64_k: search_typed_brute_force<f64_t>(dataset_info, queries_info, wanted, threads, metric, keys_py, distances_py, counts_py); break;
    default: throw std::invalid_argument("Incompatible vector types: " + dataset_info.format);
    }
    // clang-format on

    py::tuple results(5);
    results[0] = keys_py;
    results[1] = distances_py;
    results[2] = counts_py;
    results[3] = 0;
    results[4] = static_cast<std::size_t>(dataset_count * queries_count);
    return results;
}

template <typename scalar_at> struct rows_lookup_gt {
    byte_t* data_;
    std::size_t stride_;

    rows_lookup_gt(void* data, std::size_t stride) noexcept : data_((byte_t*)data), stride_(stride) {}
    scalar_at* operator[](std::size_t i) const noexcept { return reinterpret_cast<scalar_at*>(data_ + i * stride_); }
    std::ptrdiff_t operator-(rows_lookup_gt const& other) const noexcept { return (data_ - other.data_) / stride_; }
    rows_lookup_gt operator+(std::size_t n) const noexcept { return {data_ + stride_ * n, stride_}; }
    template <typename other_scalar_at> rows_lookup_gt<other_scalar_at> as() const noexcept { return {data_, stride_}; }
};

/**
 *  @param queries Matrix of vectors to search for.
 *  @param count Number of clusters to produce.
 *
 *  @return Tuple with:
 *      1. vector of cluster IDs,
 *      2. vector of distances to those clusters,
 *      3. array with match counts, set to all ones,
 *      4. number of visited nodes,
 *      4. number of computed pairwise distances.
 */
template <typename index_at>
static py::tuple cluster_vectors(        //
    index_at& index, py::buffer queries, //
    std::size_t min_count, std::size_t max_count, std::size_t threads) {

    if (index.limits().threads_search < threads)
        throw std::invalid_argument("Can't use that many threads!");

    py::buffer_info queries_info = queries.request();
    if (queries_info.ndim != 2)
        throw std::invalid_argument("Expects a matrix of queries to add!");

    std::size_t queries_count = static_cast<std::size_t>(queries_info.shape[0]);
    std::size_t queries_stride = static_cast<std::size_t>(queries_info.strides[0]);
    std::size_t queries_dimensions = static_cast<std::size_t>(queries_info.shape[1]);
    if (queries_dimensions != index.scalar_words())
        throw std::invalid_argument("The number of vector dimensions doesn't match!");

    py::array_t<key_t> keys_py({Py_ssize_t(queries_count), Py_ssize_t(1)});
    py::array_t<distance_t> distances_py({Py_ssize_t(queries_count), Py_ssize_t(1)});
    dense_clustering_result_t cluster_result;
    executor_default_t executor{threads};

    auto keys_py2d = keys_py.template mutable_unchecked<2>();
    auto distances_py2d = distances_py.template mutable_unchecked<2>();
    key_t* keys_ptr = reinterpret_cast<key_t*>(&keys_py2d(0, 0));
    distance_t* distances_ptr = reinterpret_cast<distance_t*>(&distances_py2d(0, 0));

    index_dense_clustering_config_t config;
    config.min_clusters = min_count;
    config.max_clusters = max_count;

    rows_lookup_gt<byte_t const> queries_begin(queries_info.ptr, queries_stride);
    rows_lookup_gt<byte_t const> queries_end = queries_begin + queries_count;

    // clang-format off
    switch (numpy_string_to_kind(queries_info.format)) {
    case scalar_kind_t::b1x8_k: cluster_result = index.cluster(queries_begin.as<b1x8_t const>(), queries_end.as<b1x8_t const>(), config, keys_ptr, distances_ptr, executor); break;
    case scalar_kind_t::i8_k: cluster_result = index.cluster(queries_begin.as<i8_bits_t const>(), queries_end.as<i8_bits_t const>(), config, keys_ptr, distances_ptr, executor); break;
    case scalar_kind_t::f16_k: cluster_result = index.cluster(queries_begin.as<f16_t const>(), queries_end.as<f16_t const>(), config, keys_ptr, distances_ptr, executor); break;
    case scalar_kind_t::f32_k: cluster_result = index.cluster(queries_begin.as<f32_t const>(), queries_end.as<f32_t const>(), config, keys_ptr, distances_ptr, executor); break;
    case scalar_kind_t::f64_k: cluster_result = index.cluster(queries_begin.as<f64_t const>(), queries_end.as<f64_t const>(), config, keys_ptr, distances_ptr, executor); break;
    default: throw std::invalid_argument("Incompatible scalars in the query matrix: " + queries_info.format);
    }
    // clang-format on

    cluster_result.error.raise();

    // Those would be set to 1 for all entries, in case of success
    py::array_t<Py_ssize_t> counts_py(queries_count);
    auto counts_py1d = counts_py.template mutable_unchecked<1>();
    for (std::size_t query_idx = 0; query_idx != queries_count; ++query_idx)
        counts_py1d(static_cast<Py_ssize_t>(query_idx)) = 1;

    py::tuple results(5);
    results[0] = keys_py;
    results[1] = distances_py;
    results[2] = counts_py;
    results[3] = cluster_result.visited_members;
    results[4] = cluster_result.computed_distances;
    return results;
}

/**
 *  @param queries Array of keys to cluster.
 *  @param count Number of clusters to produce.
 *
 *  @return Tuple with:
 *      1. vector of cluster IDs,
 *      2. vector of distances to those clusters,
 *      3. array with match counts, set to all ones,
 *      4. number of visited nodes,
 *      4. number of computed pairwise distances.
 */
template <typename index_at>
static py::tuple cluster_keys(                      //
    index_at& index, py::array_t<key_t> queries_py, //
    std::size_t min_count, std::size_t max_count, std::size_t threads) {

    if (index.limits().threads_search < threads)
        throw std::invalid_argument("Can't use that many threads!");

    std::size_t queries_count = static_cast<std::size_t>(queries_py.size());
    auto queries_py1d = queries_py.template unchecked<1>();
    key_t const* queries_begin = &queries_py1d(0);
    key_t const* queries_end = queries_begin + queries_count;

    py::array_t<key_t> keys_py({Py_ssize_t(queries_count), Py_ssize_t(1)});
    py::array_t<distance_t> distances_py({Py_ssize_t(queries_count), Py_ssize_t(1)});
    executor_default_t executor{threads};

    auto keys_py2d = keys_py.template mutable_unchecked<2>();
    auto distances_py2d = distances_py.template mutable_unchecked<2>();
    key_t* keys_ptr = reinterpret_cast<key_t*>(&keys_py2d(0, 0));
    distance_t* distances_ptr = reinterpret_cast<distance_t*>(&distances_py2d(0, 0));

    index_dense_clustering_config_t config;
    config.min_clusters = min_count;
    config.max_clusters = max_count;

    dense_clustering_result_t cluster_result =
        index.cluster(queries_begin, queries_end, config, keys_ptr, distances_ptr, executor);
    cluster_result.error.raise();

    // Those would be set to 1 for all entries, in case of success
    py::array_t<Py_ssize_t> counts_py(queries_count);
    auto counts_py1d = counts_py.template mutable_unchecked<1>();
    for (std::size_t query_idx = 0; query_idx != queries_count; ++query_idx)
        counts_py1d(static_cast<Py_ssize_t>(query_idx)) = 1;

    py::tuple results(5);
    results[0] = keys_py;
    results[1] = distances_py;
    results[2] = counts_py;
    results[3] = cluster_result.visited_members;
    results[4] = cluster_result.computed_distances;
    return results;
}

static std::unordered_map<key_t, key_t> join_index(       //
    dense_index_py_t const& a, dense_index_py_t const& b, //
    std::size_t max_proposals, bool exact,                //
    progress_func_t const& progress) {

    std::unordered_map<key_t, key_t> a_to_b;
    dummy_key_to_key_mapping_t b_to_a;
    a_to_b.reserve((std::min)(a.size(), b.size()));

    index_join_config_t config;
    config.max_proposals = max_proposals;
    config.exact = exact;
    config.expansion = (std::max)(a.expansion_search(), b.expansion_search());
    std::size_t threads = (std::min)(a.limits().threads(), b.limits().threads());
    executor_default_t executor{threads};
    join_result_t result = a.join(b, config, a_to_b, b_to_a, executor, progress_t{progress});
    forward_error(result);

    return a_to_b;
}

static dense_index_py_t copy_index(dense_index_py_t const& index, bool force_copy) {

    using copy_result_t = typename dense_index_py_t::copy_result_t;
    index_dense_copy_config_t config;
    config.force_vector_copy = force_copy;
    copy_result_t result = index.copy(config);
    forward_error(result);
    return std::move(result.index);
}

static void compact_index(dense_index_py_t& index, std::size_t threads, progress_func_t const& progress) {

    if (!threads)
        threads = std::thread::hardware_concurrency();
    if (!index.reserve(index_limits_t(index.size(), threads)))
        throw std::invalid_argument("Out of memory!");

    index.compact(executor_default_t{threads}, progress_t{progress});
}

// clang-format off
template <typename index_at> void save_index(index_at const& index, std::string const& path, progress_func_t const& progress) { index.save(path.c_str(), {}, progress_t{progress}).error.raise(); }
template <typename index_at> void load_index(index_at& index, std::string const& path, progress_func_t const& progress) { index.load(path.c_str(), {}, progress_t{progress}).error.raise(); }
template <typename index_at> void view_index(index_at& index, std::string const& path, progress_func_t const& progress) { index.view(path.c_str(), 0, {}, progress_t{progress}).error.raise(); }
template <typename index_at> void reset_index(index_at& index) { index.reset(); }
template <typename index_at> void clear_index(index_at& index) { index.clear(); }
template <typename index_at> std::size_t max_level(index_at const &index) { return index.max_level(); }
template <typename index_at> typename index_at::stats_t compute_stats(index_at const &index) { return index.stats(); }
template <typename index_at> typename index_at::stats_t compute_level_stats(index_at const &index, std::size_t level) { return index.stats(level); }
// clang-format on

template <typename internal_at, typename external_at = internal_at, typename index_at = void>
static py::tuple get_typed_vectors_for_keys(index_at const& index, py::buffer keys) {

    py::buffer_info keys_info = keys.request();
    if (keys_info.ndim != 1)
        throw std::invalid_argument("Keys must be placed in a single-dimensional array!");

    Py_ssize_t keys_count = keys_info.shape[0];
    byte_t const* keys_data = reinterpret_cast<byte_t const*>(keys_info.ptr);
    py::tuple results(keys_count);

    for (Py_ssize_t task_idx = 0; task_idx != keys_count; ++task_idx) {
        key_t key = *reinterpret_cast<key_t const*>(keys_data + task_idx * keys_info.strides[0]);
        std::size_t vectors_count = index.count(key);
        if (!vectors_count) {
            results[task_idx] = py::none();
            continue;
        }

        py::array_t<external_at> result_py({static_cast<Py_ssize_t>(vectors_count), //
                                            static_cast<Py_ssize_t>(index.scalar_words())});
        auto result_py2d = result_py.template mutable_unchecked<2>();
        index.get(key, (internal_at*)&result_py2d(0, 0), vectors_count);
        results[task_idx] = result_py;
    }

    return results;
}

template <typename index_at> py::tuple get_many(index_at const& index, py::buffer keys, scalar_kind_t scalar_kind) {
    if (scalar_kind == scalar_kind_t::f32_k)
        return get_typed_vectors_for_keys<f32_t>(index, keys);
    else if (scalar_kind == scalar_kind_t::f64_k)
        return get_typed_vectors_for_keys<f64_t>(index, keys);
    else if (scalar_kind == scalar_kind_t::f16_k)
        return get_typed_vectors_for_keys<f16_t, std::uint16_t>(index, keys);
    else if (scalar_kind == scalar_kind_t::i8_k)
        return get_typed_vectors_for_keys<i8_bits_t, std::int8_t>(index, keys);
    else if (scalar_kind == scalar_kind_t::b1x8_k)
        return get_typed_vectors_for_keys<b1x8_t, std::uint8_t>(index, keys);
    else
        throw std::invalid_argument("Incompatible scalars in the query matrix!");
}

PYBIND11_MODULE(compiled, m) {
    m.doc() = "Smaller & Faster Single-File Vector Search Engine from Unum";

    m.attr("DEFAULT_CONNECTIVITY") = py::int_(default_connectivity());
    m.attr("DEFAULT_EXPANSION_ADD") = py::int_(default_expansion_add());
    m.attr("DEFAULT_EXPANSION_SEARCH") = py::int_(default_expansion_search());

    m.attr("USES_OPENMP") = py::int_(USEARCH_USE_OPENMP);
    m.attr("USES_SIMSIMD") = py::int_(USEARCH_USE_SIMSIMD);
    m.attr("USES_NATIVE_F16") = py::int_(USEARCH_USE_NATIVE_F16);

    py::enum_<metric_signature_t>(m, "MetricSignature")
        .value("ArrayArray", metric_signature_t::array_array_k)
        .value("ArrayArraySize", metric_signature_t::array_array_size_k)
        .value("ArraySizeArraySize", metric_signature_t::array_size_array_size_k);

    py::enum_<metric_kind_t>(m, "MetricKind")
        .value("Unknown", metric_kind_t::unknown_k)

        .value("IP", metric_kind_t::ip_k)
        .value("Cos", metric_kind_t::cos_k)
        .value("L2sq", metric_kind_t::l2sq_k)

        .value("Haversine", metric_kind_t::haversine_k)
        .value("Pearson", metric_kind_t::pearson_k)
        .value("Jaccard", metric_kind_t::jaccard_k)
        .value("Hamming", metric_kind_t::hamming_k)
        .value("Tanimoto", metric_kind_t::tanimoto_k)
        .value("Sorensen", metric_kind_t::sorensen_k)

        .value("Cosine", metric_kind_t::cos_k)
        .value("InnerProduct", metric_kind_t::ip_k);

    py::enum_<scalar_kind_t>(m, "ScalarKind")
        .value("Unknown", scalar_kind_t::unknown_k)
        .value("B1", scalar_kind_t::b1x8_k)
        .value("U40", scalar_kind_t::u40_k)
        .value("UUID", scalar_kind_t::uuid_k)
        .value("F64", scalar_kind_t::f64_k)
        .value("F32", scalar_kind_t::f32_k)
        .value("F16", scalar_kind_t::f16_k)
        .value("F8", scalar_kind_t::f8_k)
        .value("U64", scalar_kind_t::u64_k)
        .value("U32", scalar_kind_t::u32_k)
        .value("U16", scalar_kind_t::u16_k)
        .value("U8", scalar_kind_t::u8_k)
        .value("I64", scalar_kind_t::i64_k)
        .value("I32", scalar_kind_t::i32_k)
        .value("I16", scalar_kind_t::i16_k)
        .value("I8", scalar_kind_t::i8_k);

    m.def("index_dense_metadata", [](std::string const& path) -> py::dict {
        index_dense_metadata_result_t meta = index_dense_metadata(path.c_str());
        forward_error(meta);

        index_dense_head_t const& head = meta.head;

        py::dict result;
        result["matrix_included"] = !meta.config.exclude_vectors;
        result["matrix_uses_64_bit_dimensions"] = meta.config.use_64_bit_dimensions;

        result["version"] = std::to_string(head.version_major) + "." + //
                            std::to_string(head.version_minor) + "." + //
                            std::to_string(head.version_patch);

        result["kind_metric"] = metric_kind_t(head.kind_metric);
        result["kind_scalar"] = scalar_kind_t(head.kind_scalar);
        result["kind_key"] = scalar_kind_t(head.kind_key);
        result["kind_compressed_slot"] = scalar_kind_t(head.kind_compressed_slot);

        result["count_present"] = std::uint64_t(head.count_present);
        result["count_deleted"] = std::uint64_t(head.count_deleted);
        result["dimensions"] = std::uint64_t(head.dimensions);

        return result;
    });

    m.def("exact_search", &search_many_brute_force,                        //
          py::arg("dataset"),                                              //
          py::arg("queries"),                                              //
          py::arg("count") = 10,                                           //
          py::kw_only(),                                                   //
          py::arg("threads") = 0,                                          //
          py::arg("metric_kind") = metric_kind_t::cos_k,                   //
          py::arg("metric_signature") = metric_signature_t::array_array_k, //
          py::arg("metric_pointer") = 0                                    //
    );

    auto i = py::class_<dense_index_py_t, std::shared_ptr<dense_index_py_t>>(m, "Index");

    i.def(py::init(&make_index),                                           //
          py::kw_only(),                                                   //
          py::arg("ndim") = 0,                                             //
          py::arg("dtype") = scalar_kind_t::f32_k,                         //
          py::arg("connectivity") = default_connectivity(),                //
          py::arg("expansion_add") = default_expansion_add(),              //
          py::arg("expansion_search") = default_expansion_search(),        //
          py::arg("metric_kind") = metric_kind_t::cos_k,                   //
          py::arg("metric_signature") = metric_signature_t::array_array_k, //
          py::arg("metric_pointer") = 0,                                   //
          py::arg("multi") = false                                         //
    );

    i.def(                                                //
        "add_many", &add_many_to_index<dense_index_py_t>, //
        py::arg("keys"),                                  //
        py::arg("vectors"),                               //
        py::kw_only(),                                    //
        py::arg("copy") = true,                           //
        py::arg("threads") = 0                            //
    );

    i.def(                                                      //
        "search_many", &search_many_in_index<dense_index_py_t>, //
        py::arg("queries"),                                     //
        py::arg("count") = 10,                                  //
        py::arg("exact") = false,                               //
        py::arg("threads") = 0                                  //
    );

    i.def(                                                     //
        "cluster_vectors", &cluster_vectors<dense_index_py_t>, //
        py::arg("queries"),                                    //
        py::arg("min_count") = 0,                              //
        py::arg("max_count") = 0,                              //
        py::arg("threads") = 0                                 //
    );

    i.def(                                               //
        "cluster_keys", &cluster_keys<dense_index_py_t>, //
        py::arg("queries"),                              //
        py::arg("min_count") = 0,                        //
        py::arg("max_count") = 0,                        //
        py::arg("threads") = 0                           //
    );

    i.def(
        "rename_one_to_one",
        [](dense_index_py_t& index, key_t from, key_t to) -> bool {
            dense_labeling_result_t result = index.rename(from, to);
            forward_error(result);
            return result.completed;
        },
        py::arg("from_"), py::arg("to"));

    i.def(
        "rename_many_to_many",
        [](dense_index_py_t& index, std::vector<key_t> const& from, std::vector<key_t> const& to) -> std::vector<bool> {
            if (from.size() != to.size())
                throw std::invalid_argument("Sizes of `from` and `to` arrays don't match!");

            std::vector<bool> results(from.size(), false);
            for (std::size_t i = 0; i != from.size(); ++i) {
                dense_labeling_result_t result = index.rename(from[i], to[i]);
                results[i] = result.completed;
                forward_error(result);
            }
            return results;
        },
        py::arg("from_"), py::arg("to"));

    i.def(
        "rename_many_to_one",
        [](dense_index_py_t& index, std::vector<key_t> const& from, key_t to) -> std::vector<bool> {
            std::vector<bool> results(from.size(), false);
            for (std::size_t i = 0; i != from.size(); ++i) {
                dense_labeling_result_t result = index.rename(from[i], to);
                results[i] = result.completed;
                forward_error(result);
            }
            return results;
        },
        py::arg("from_"), py::arg("to"));

    i.def(
        "remove_one",
        [](dense_index_py_t& index, key_t key, bool compact, std::size_t threads) -> bool {
            dense_labeling_result_t result = index.remove(key);
            forward_error(result);
            if (!compact)
                return result.completed;

            if (!threads)
                threads = std::thread::hardware_concurrency();
            if (!index.reserve(index_limits_t(index.size(), threads)))
                throw std::invalid_argument("Out of memory!");

            index.isolate(executor_default_t{threads});
            return result.completed;
        },
        py::arg("key"), py::arg("compact"), py::arg("threads"));

    i.def(
        "remove_many",
        [](dense_index_py_t& index, std::vector<key_t> const& keys, bool compact, std::size_t threads) -> std::size_t {
            dense_labeling_result_t result = index.remove(keys.begin(), keys.end());
            forward_error(result);
            if (!compact)
                return result.completed;

            if (!threads)
                threads = std::thread::hardware_concurrency();
            if (!index.reserve(index_limits_t(index.size(), threads)))
                throw std::invalid_argument("Out of memory!");

            index.isolate(executor_default_t{threads});
            return result.completed;
        },
        py::arg("key"), py::arg("compact"), py::arg("threads"));

    i.def("__len__", &dense_index_py_t::size);
    i.def_property_readonly("size", &dense_index_py_t::size);
    i.def_property_readonly("connectivity", &dense_index_py_t::connectivity);
    i.def_property_readonly("capacity", &dense_index_py_t::capacity);
    i.def_property_readonly("ndim",
                            [](dense_index_py_t const& index) -> std::size_t { return index.metric().dimensions(); });
    i.def_property_readonly( //
        "dtype", [](dense_index_py_t const& index) -> scalar_kind_t { return index.scalar_kind(); });
    i.def_property_readonly( //
        "memory_usage", [](dense_index_py_t const& index) -> std::size_t { return index.memory_usage(); });

    i.def_property("expansion_add", &dense_index_py_t::expansion_add, &dense_index_py_t::change_expansion_add);
    i.def_property("expansion_search", &dense_index_py_t::expansion_search, &dense_index_py_t::change_expansion_search);

    i.def(
        "change_metric",
        [](dense_index_py_t& index, metric_kind_t metric_kind, metric_signature_t metric_signature,
           std::uintptr_t metric_uintptr) {
            scalar_kind_t scalar_kind = index.scalar_kind();
            std::size_t dimensions = index.dimensions();
            metric_t metric =  //
                metric_uintptr //
                    ? wrap_user_defined_metric(metric_kind, metric_signature, metric_uintptr, scalar_kind, dimensions)
                    : metric_t(dimensions, metric_kind, scalar_kind);
            index.change_metric(std::move(metric));
        },
        py::arg("metric_kind") = metric_kind_t::cos_k,                   //
        py::arg("metric_signature") = metric_signature_t::array_array_k, //
        py::arg("metric_pointer") = 0                                    //
    );

    i.def_property_readonly("hardware_acceleration", [](dense_index_py_t const& index) -> py::str {
        return isa_name(index.metric().isa_kind());
    });

    i.def("contains_one", &dense_index_py_t::contains);
    i.def("count_one", &dense_index_py_t::count);

    i.def( //
        "contains_many", [](dense_index_py_t const& index, py::array_t<key_t> const& keys_py) -> py::array_t<bool> {
            py::array_t<bool> results_py(keys_py.size());
            auto results_py1d = results_py.template mutable_unchecked<1>();
            auto keys_py1d = keys_py.template unchecked<1>();
            for (Py_ssize_t task_idx = 0; task_idx != keys_py.size(); ++task_idx)
                results_py1d(task_idx) = index.contains(keys_py1d(task_idx));
            return results_py;
        });

    i.def( //
        "count_many", [](dense_index_py_t const& index, py::array_t<key_t> const& keys_py) -> py::array_t<std::size_t> {
            py::array_t<std::size_t> results_py(keys_py.size());
            auto results_py1d = results_py.template mutable_unchecked<1>();
            auto keys_py1d = keys_py.template unchecked<1>();
            for (Py_ssize_t task_idx = 0; task_idx != keys_py.size(); ++task_idx)
                results_py1d(task_idx) = index.count(keys_py1d(task_idx));
            return results_py;
        });

    i.def( //
        "pairwise_distances",
        [](dense_index_py_t const& index, py::array_t<key_t> const& left_py,
           py::array_t<key_t> const& right_py) -> py::array_t<distance_t> {
            py::array_t<distance_t> results_py(left_py.size());
            auto results_py1d = results_py.template mutable_unchecked<1>();
            auto left_py1d = left_py.template unchecked<1>();
            auto right_py1d = right_py.template unchecked<1>();
            for (Py_ssize_t task_idx = 0; task_idx != left_py.size(); ++task_idx)
                results_py1d(task_idx) = index.distance_between(left_py1d(task_idx), right_py1d(task_idx)).min;
            return results_py;
        });

    i.def( //
        "pairwise_distance", [](dense_index_py_t const& index, key_t left, key_t right) -> distance_t {
            return index.distance_between(left, right).min;
        });

    i.def("get_many", &get_many<dense_index_py_t>, py::arg("keys"), py::arg("dtype") = scalar_kind_t::f32_k);

    i.def(
        "get_keys_in_slice",
        [](dense_index_py_t const& index, std::size_t offset, std::size_t limit) -> py::array_t<key_t> {
            limit = std::min(index.size(), limit);
            py::array_t<key_t> result_py(static_cast<Py_ssize_t>(limit));
            auto result_py1d = result_py.template mutable_unchecked<1>();
            index.export_keys(&result_py1d(0), offset, limit);
            return result_py;
        },
        py::arg("offset") = 0, py::arg("limit") = std::numeric_limits<std::size_t>::max());

    i.def(
        "get_keys_at_offsets",
        [](dense_index_py_t const& index, py::array_t<Py_ssize_t> const& offsets_py) -> py::array_t<key_t> {
            py::array_t<key_t> result_py(offsets_py.size());
            auto result_py1d = result_py.template mutable_unchecked<1>();
            auto offsets_py1d = offsets_py.template unchecked<1>();
            for (Py_ssize_t task_idx = 0; task_idx != offsets_py.size(); ++task_idx)
                index.export_keys(&result_py1d(task_idx), offsets_py1d(task_idx), 1);
            return result_py;
        },
        py::arg("offsets"));

    i.def(
        "get_key_at_offset",
        [](dense_index_py_t const& index, std::size_t offset) -> key_t {
            key_t result;
            index.export_keys(&result, offset, 1);
            return result;
        },
        py::arg("offset"));

    i.def("save", &save_index<dense_index_py_t>, py::arg("path"), py::arg("progress") = nullptr);
    i.def("load", &load_index<dense_index_py_t>, py::arg("path"), py::arg("progress") = nullptr);
    i.def("view", &view_index<dense_index_py_t>, py::arg("path"), py::arg("progress") = nullptr);
    i.def("reset", &reset_index<dense_index_py_t>);
    i.def("clear", &clear_index<dense_index_py_t>);
<<<<<<< HEAD
    i.def("copy", &copy_index);
    i.def("compact", &compact_index, py::arg("threads"), py::arg("progress") = nullptr);
    i.def("join", &join_index, py::arg("other"), py::arg("max_proposals") = 0, py::arg("exact") = false,
          py::arg("progress") = nullptr);
=======
    i.def("copy", &copy_index, py::kw_only(), py::arg("copy") = true);
    i.def("compact", &compact_index);
    i.def("join", &join_index, py::arg("other"), py::arg("max_proposals") = 0, py::arg("exact") = false);
>>>>>>> f1cf9676

    using punned_index_stats_t = typename dense_index_py_t::stats_t;
    auto i_stats = py::class_<punned_index_stats_t>(m, "IndexStats");
    i_stats.def_readonly("nodes", &punned_index_stats_t::nodes);
    i_stats.def_readonly("edges", &punned_index_stats_t::edges);
    i_stats.def_readonly("max_edges", &punned_index_stats_t::max_edges);
    i_stats.def_readonly("allocated_bytes", &punned_index_stats_t::allocated_bytes);

    i.def_property_readonly("max_level", &max_level<dense_index_py_t>);
    i.def_property_readonly("levels_stats", &compute_stats<dense_index_py_t>);
    i.def("level_stats", &compute_level_stats<dense_index_py_t>, py::arg("level"));

    auto is = py::class_<dense_indexes_py_t>(m, "Indexes");
    is.def(py::init());
    is.def("__len__", &dense_indexes_py_t::size);
    is.def("merge", &dense_indexes_py_t::merge);
    is.def("merge_paths", &dense_indexes_py_t::merge_paths, py::arg("paths"), py::arg("view") = true,
           py::arg("threads") = 0);
    is.def(                                                       //
        "search_many", &search_many_in_index<dense_indexes_py_t>, //
        py::arg("query"),                                         //
        py::arg("count") = 10,                                    //
        py::arg("exact") = false,                                 //
        py::arg("threads") = 0                                    //
    );
}<|MERGE_RESOLUTION|>--- conflicted
+++ resolved
@@ -1152,16 +1152,10 @@
     i.def("view", &view_index<dense_index_py_t>, py::arg("path"), py::arg("progress") = nullptr);
     i.def("reset", &reset_index<dense_index_py_t>);
     i.def("clear", &clear_index<dense_index_py_t>);
-<<<<<<< HEAD
-    i.def("copy", &copy_index);
-    i.def("compact", &compact_index, py::arg("threads"), py::arg("progress") = nullptr);
+    i.def("copy", &copy_index, py::kw_only(), py::arg("copy") = true);
+    i.def("compact", &compact_index, py::arg("progress") = nullptr);
     i.def("join", &join_index, py::arg("other"), py::arg("max_proposals") = 0, py::arg("exact") = false,
           py::arg("progress") = nullptr);
-=======
-    i.def("copy", &copy_index, py::kw_only(), py::arg("copy") = true);
-    i.def("compact", &compact_index);
-    i.def("join", &join_index, py::arg("other"), py::arg("max_proposals") = 0, py::arg("exact") = false);
->>>>>>> f1cf9676
 
     using punned_index_stats_t = typename dense_index_py_t::stats_t;
     auto i_stats = py::class_<punned_index_stats_t>(m, "IndexStats");
