[package]
name = "usearch"
<<<<<<< HEAD
version = "0.22.2"
authors = ["Ash Vardanian <1983160+ashvardanian@users.noreply.github.com>"]
=======
version = "0.22.3"
authors = ["Ashot Vardanian <1983160+ashvardanian@users.noreply.github.com>"]
>>>>>>> ff268f17
description = "Smaller & Faster Single-File Vector Search Engine from Unum"
edition = "2021"
license = "Apache-2.0"
publish = true
repository = "https://github.com/unum-cloud/usearch"

[lib]
name = "usearch"
path = "rust/lib.rs"

[dependencies]
cxx = "1.0"

[build-dependencies]
cxx-build = "1.0"<|MERGE_RESOLUTION|>--- conflicted
+++ resolved
@@ -1,12 +1,7 @@
 [package]
 name = "usearch"
-<<<<<<< HEAD
-version = "0.22.2"
+version = "0.22.3"
 authors = ["Ash Vardanian <1983160+ashvardanian@users.noreply.github.com>"]
-=======
-version = "0.22.3"
-authors = ["Ashot Vardanian <1983160+ashvardanian@users.noreply.github.com>"]
->>>>>>> ff268f17
 description = "Smaller & Faster Single-File Vector Search Engine from Unum"
 edition = "2021"
 license = "Apache-2.0"
