--- conflicted
+++ resolved
@@ -1069,11 +1069,7 @@
  *  The reporter checks return value to continue or stop the process, `false` means need to stop.
  */
 struct dummy_progress_t {
-<<<<<<< HEAD
     inline bool operator()(std::size_t /*processed*/, std::size_t /*total*/) const noexcept { return true; }
-=======
-    inline void operator()(std::size_t, std::size_t) const noexcept {}
->>>>>>> f1cf9676
 };
 
 /**
